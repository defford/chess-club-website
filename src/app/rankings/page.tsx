--- conflicted
+++ resolved
@@ -1,316 +1,3 @@
-<<<<<<< HEAD
-"use client"
-
-import { Button } from "@/components/ui/button"
-import { Card, CardContent, CardDescription, CardHeader, CardTitle } from "@/components/ui/card"
-import { Trophy, ChevronUp, ChevronDown } from "lucide-react"
-import { useState, useEffect } from "react"
-import type { PlayerData } from "@/lib/googleSheets"
-
-type SortField = "rank" | "name" | "grade" | "gamesPlayed" | "wins" | "losses" | "points"
-type SortDirection = "asc" | "desc"
-
-export default function RankingsPage() {
-  const [sortField, setSortField] = useState<SortField>("rank")
-  const [sortDirection, setSortDirection] = useState<SortDirection>("asc")
-  const [selectedGrade, setSelectedGrade] = useState("all")
-  const [allPlayers, setAllPlayers] = useState<PlayerData[]>([])
-  const [loading, setLoading] = useState(true)
-  const [error, setError] = useState<string | null>(null)
-
-  useEffect(() => {
-    const fetchPlayers = async () => {
-      try {
-        setLoading(true)
-        const response = await fetch('/api/rankings')
-        if (!response.ok) {
-          throw new Error('Failed to fetch rankings')
-        }
-        const players = await response.json()
-        setAllPlayers(players)
-        setError(null)
-      } catch (err) {
-        console.error('Error fetching rankings:', err)
-        setError('Failed to load rankings')
-      } finally {
-        setLoading(false)
-      }
-    }
-
-    fetchPlayers()
-  }, [])
-
-  const grades = ["all", "K", "1st", "2nd", "3rd", "4th", "5th", "6th", "7th", "8th", "9th", "10th", "11th", "12th"]
-
-  const handleSort = (field: SortField) => {
-    if (sortField === field) {
-      setSortDirection(sortDirection === "asc" ? "desc" : "asc")
-    } else {
-      setSortField(field)
-      setSortDirection("asc")
-    }
-  }
-
-  const sortedPlayers = [...allPlayers]
-    .filter(player => player.points > 0) // Only show players with more than 0 points
-    .filter(player => selectedGrade === "all" || player.grade === selectedGrade)
-    .sort((a, b) => {
-      let aValue: any = a[sortField]
-      let bValue: any = b[sortField]
-
-      if (sortField === "name") {
-        aValue = aValue.toLowerCase()
-        bValue = bValue.toLowerCase()
-      }
-
-      if (sortDirection === "asc") {
-        return aValue < bValue ? -1 : aValue > bValue ? 1 : 0
-      } else {
-        return aValue > bValue ? -1 : aValue < bValue ? 1 : 0
-      }
-    })
-
-  const getBadgeColor = (rank: number) => {
-    switch (rank) {
-      case 1:
-        return "bg-yellow-500 text-white"
-      case 2:
-        return "bg-gray-400 text-white"
-      case 3:
-        return "bg-orange-600 text-white"
-      default:
-        return "bg-[--color-neutral-light] text-[--color-text-primary]"
-    }
-  }
-
-  const getBadgeIcon = (rank: number) => {
-    if (rank <= 3) {
-      return <Trophy className="h-3 w-3" />
-    }
-    return rank
-  }
-
-  const SortButton = ({ field, children }: { field: SortField; children: React.ReactNode }) => (
-    <button
-      onClick={() => handleSort(field)}
-      className="flex items-center space-x-1 hover:text-[--color-primary] transition-colors"
-    >
-      <span>{children}</span>
-      {sortField === field && (
-        sortDirection === "asc" ? 
-          <ChevronUp className="h-4 w-4" /> : 
-          <ChevronDown className="h-4 w-4" />
-      )}
-    </button>
-  )
-
-  return (
-    <div className="py-16">
-      <div className="container mx-auto px-4">
-        {/* Header */}
-        <div className="text-center mb-12">
-          <h1 className="font-heading font-bold text-4xl md:text-5xl text-[--color-accent] mb-4">
-            Club Rankings
-          </h1>
-          <p className="text-lg text-[--color-text-secondary] max-w-2xl mx-auto">
-            Current ladder standings for all club members. Rankings are updated after each game and tournament.
-          </p>
-        </div>
-
-        {/* Loading State */}
-        {loading && (
-          <div className="text-center py-12">
-            <div className="text-6xl text-[--color-text-secondary] mb-4">♟️</div>
-            <h3 className="font-heading font-semibold text-xl text-[--color-text-primary] mb-2">
-              Loading rankings...
-            </h3>
-          </div>
-        )}
-
-        {/* Error State */}
-        {error && (
-          <div className="text-center py-12">
-            <div className="text-6xl text-[--color-text-secondary] mb-4">⚠️</div>
-            <h3 className="font-heading font-semibold text-xl text-[--color-text-primary] mb-2">
-              Error loading rankings
-            </h3>
-            <p className="text-[--color-text-secondary] mb-4">{error}</p>
-            <Button onClick={() => window.location.reload()}>Try Again</Button>
-          </div>
-        )}
-
-        {/* Stats Cards */}
-        {!loading && !error && (
-          <div className="grid grid-cols-2 md:grid-cols-4 gap-4 mb-8">
-            <Card>
-              <CardContent className="p-4 text-center">
-                <div className="text-2xl font-heading font-bold text-[--color-primary] mb-1">
-                  {allPlayers.length}
-                </div>
-                <div className="text-sm text-[--color-text-secondary]">Active Players</div>
-              </CardContent>
-            </Card>
-            
-            <Card>
-              <CardContent className="p-4 text-center">
-                <div className="text-2xl font-heading font-bold text-[--color-primary] mb-1">
-                  {allPlayers.reduce((sum, player) => sum + player.wins + player.losses, 0)}
-                </div>
-                <div className="text-sm text-[--color-text-secondary]">Games Played</div>
-              </CardContent>
-            </Card>
-            
-            <Card>
-              <CardContent className="p-4 text-center">
-                <div className="text-2xl font-heading font-bold text-[--color-primary] mb-1">
-                  K-12
-                </div>
-                <div className="text-sm text-[--color-text-secondary]">Grade Levels</div>
-              </CardContent>
-            </Card>
-            
-            <Card>
-              <CardContent className="p-4 text-center">
-                <div className="text-2xl font-heading font-bold text-[--color-primary] mb-1">
-                  Live
-                </div>
-                <div className="text-sm text-[--color-text-secondary]">Updated</div>
-              </CardContent>
-            </Card>
-          </div>
-        )}
-
-        {/* Grade Filter */}
-        {!loading && !error && (
-          <div className="mb-6">
-            <label className="block text-sm font-medium text-[--color-text-primary] mb-2">
-              Filter by Grade:
-            </label>
-            <select
-              value={selectedGrade}
-              onChange={(e) => setSelectedGrade(e.target.value)}
-              className="px-3 py-2 border border-gray-300 rounded-md focus:outline-none focus:ring-2 focus:ring-[--color-primary] focus:border-transparent"
-            >
-              {grades.map((grade) => (
-                <option key={grade} value={grade}>
-                  {grade === "all" ? "All Grades" : `Grade ${grade}`}
-                </option>
-              ))}
-            </select>
-          </div>
-        )}
-
-        {/* Rankings Table */}
-        {!loading && !error && (
-          <Card>
-          <CardHeader>
-            <CardTitle>Current Ladder Standings</CardTitle>
-            <CardDescription>
-              Click column headers to sort. Points are calculated as: 1 point for playing + 1 point for winning (0.5 points for draw).
-            </CardDescription>
-          </CardHeader>
-          
-          <CardContent className="p-0">
-            <div className="overflow-x-auto">
-              <table className="w-full">
-                <thead className="bg-[--color-neutral-light] border-b">
-                  <tr>
-                    <th className="text-left p-4 font-medium text-[--color-text-primary]">
-                      <SortButton field="rank">Rank</SortButton>
-                    </th>
-                    <th className="text-left p-4 font-medium text-[--color-text-primary]">
-                      <SortButton field="name">Player</SortButton>
-                    </th>
-                    <th className="text-left p-4 font-medium text-[--color-text-primary]">
-                      <SortButton field="grade">Grade</SortButton>
-                    </th>
-                    <th className="text-left p-4 font-medium text-[--color-text-primary]">
-                      <SortButton field="gamesPlayed">Games</SortButton>
-                    </th>
-                    <th className="text-left p-4 font-medium text-[--color-text-primary]">
-                      <SortButton field="wins">Wins</SortButton>
-                    </th>
-                    <th className="text-left p-4 font-medium text-[--color-text-primary]">
-                      <SortButton field="losses">Losses</SortButton>
-                    </th>
-                    <th className="text-left p-4 font-medium text-[--color-text-primary]">
-                      <SortButton field="points">Points</SortButton>
-                    </th>
-                  </tr>
-                </thead>
-                
-                <tbody className="divide-y">
-                  {sortedPlayers.map((player, index) => (
-                    <tr key={player.rank} className="hover:bg-[--color-neutral-light]/50 transition-colors">
-                      <td className="p-4">
-                        <span
-                          className={`inline-flex items-center justify-center w-6 h-6 rounded-full text-xs font-medium ${getBadgeColor(player.rank || 0)}`}
-                        >
-                          {getBadgeIcon(player.rank || 0)}
-                        </span>
-                      </td>
-                      <td className="p-4 font-medium text-[--color-text-primary]">
-                        {player.name}
-                      </td>
-                      <td className="p-4 text-[--color-text-secondary]">
-                        {player.grade}
-                      </td>
-                      <td className="p-4 font-medium text-[--color-text-primary]">
-                        {player.gamesPlayed}
-                      </td>
-                      <td className="p-4 font-medium text-green-600">
-                        {player.wins}
-                      </td>
-                      <td className="p-4 font-medium text-red-600">
-                        {player.losses}
-                      </td>
-                      <td className="p-4 font-medium text-[--color-primary]">
-                        {player.points}
-                      </td>
-                    </tr>
-                  ))}
-                </tbody>
-                </table>
-              </div>
-            </CardContent>
-          </Card>
-        )}
-
-        {/* No players found */}
-        {!loading && !error && sortedPlayers.length === 0 && (
-          <div className="text-center py-12">
-            <div className="text-6xl text-[--color-text-secondary] mb-4">🏆</div>
-            <h3 className="font-heading font-semibold text-xl text-[--color-text-primary] mb-2">
-              No players found
-            </h3>
-            <p className="text-[--color-text-secondary]">
-              Try selecting a different grade or check back later for rankings.
-            </p>
-          </div>
-        )}
-
-        {/* Call to Action */}
-        {!loading && !error && (
-          <div className="text-center mt-12">
-          <Card className="max-w-2xl mx-auto">
-            <CardContent className="p-8">
-              <h3 className="font-heading font-semibold text-xl text-[--color-text-primary] mb-4">
-                Want to Join the Ladder?
-              </h3>
-              <p className="text-[--color-text-secondary] mb-6">
-                Register for the club and start playing to earn your place on the ladder. All skill levels welcome!
-              </p>
-              <Button variant="secondary" size="lg">
-                Register Now
-              </Button>
-            </CardContent>
-            </Card>
-          </div>
-        )}
-      </div>
-    </div>
-  )
-=======
 import { KVCacheService } from '@/lib/kv';
 import { RankingsPageClient } from './rankings-client';
 
@@ -324,5 +11,4 @@
   
   // Pass the pre-fetched data to the client component
   return <RankingsPageClient initialPlayers={players} />;
->>>>>>> 9b1b05e2
 }