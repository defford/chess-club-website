--- conflicted
+++ resolved
@@ -19,13 +19,9 @@
   XCircle,
   AlertTriangle,
   Trophy,
-<<<<<<< HEAD
-  Eye
-=======
   ChevronDown,
   ChevronRight,
   Plus
->>>>>>> e68c438c
 } from "lucide-react"
 import Link from "next/link"
 
@@ -37,12 +33,8 @@
   const [searchQuery, setSearchQuery] = useState("")
   const [loading, setLoading] = useState(true)
   const [error, setError] = useState<string | null>(null)
-<<<<<<< HEAD
-  const [selectedMember, setSelectedMember] = useState<MemberData | null>(null)
-=======
   const [expandedMembers, setExpandedMembers] = useState<Set<string>>(new Set())
   const [showQuickAddForm, setShowQuickAddForm] = useState(false)
->>>>>>> e68c438c
   const router = useRouter()
 
   useEffect(() => {
@@ -158,61 +150,6 @@
   // Get current stats
   const stats = getMemberStats()
 
-  // Render list card for member
-  const renderMemberCard = (member: MemberData) => {
-    const memberId = member.id || member.playerName
-    const hasConsent = member.consent && member.valuesAcknowledgment
-    const hasEmergencyInfo = member.emergencyContact && member.emergencyPhone
-    const hasMedicalInfo = member.medicalInfo && member.medicalInfo.trim() !== ''
-
-    return (
-      <div key={memberId} className="flex items-center justify-between p-4 border-b hover:bg-gray-50 transition-colors">
-        <div className="flex-1">
-          <div className="flex items-center gap-3 mb-1">
-            <h3 className="font-semibold text-[--color-accent]">
-              {member.playerName}
-            </h3>
-            <span className="text-sm text-gray-500">Grade {member.playerGrade}</span>
-            <span className="text-sm text-gray-500">•</span>
-            <span className="text-sm text-gray-500">{member.parentName}</span>
-          </div>
-          <div className="flex items-center gap-4 text-sm text-gray-600">
-            <span>{member.parentEmail}</span>
-            <span>•</span>
-            <span>{member.parentPhone}</span>
-          </div>
-        </div>
-        <div className="flex items-center gap-3">
-          <div className="flex items-center gap-2">
-            {hasConsent ? (
-              <CheckCircle className="h-4 w-4 text-green-600" />
-            ) : (
-              <XCircle className="h-4 w-4 text-red-600" />
-            )}
-            {hasEmergencyInfo ? (
-              <CheckCircle className="h-4 w-4 text-green-600" />
-            ) : (
-              <XCircle className="h-4 w-4 text-red-600" />
-            )}
-            {hasMedicalInfo ? (
-              <AlertTriangle className="h-4 w-4 text-yellow-600" />
-            ) : (
-              <CheckCircle className="h-4 w-4 text-green-600" />
-            )}
-          </div>
-          <Button
-            variant="outline"
-            size="sm"
-            onClick={() => setSelectedMember(member)}
-            className="flex items-center gap-2"
-          >
-            <Eye className="h-4 w-4" />
-            View Details
-          </Button>
-        </div>
-      </div>
-    )
-  }
 
   return (
     <div className="min-h-screen bg-gray-50">
@@ -372,11 +309,7 @@
         )}
 
         {/* Members List */}
-<<<<<<< HEAD
-        <div className="bg-white rounded-lg border">
-=======
         <div className="space-y-1">
->>>>>>> e68c438c
           {!error && filteredMembers.length === 0 ? (
             <div className="p-8 text-center">
               <Users className="h-12 w-12 text-gray-400 mx-auto mb-4" />
@@ -391,59 +324,6 @@
               </p>
             </div>
           ) : (
-<<<<<<< HEAD
-            filteredMembers.map((member) => renderMemberCard(member))
-          )}
-        </div>
-
-        {/* Modal for List View Details */}
-        {selectedMember && (
-          <div className="fixed inset-0 bg-black bg-opacity-50 flex items-center justify-center z-50 p-4">
-            <div className="bg-white rounded-lg max-w-4xl w-full max-h-[90vh] overflow-y-auto">
-              <div className="p-6 border-b">
-                <div className="flex items-center justify-between">
-                  <h2 className="text-2xl font-bold text-[--color-accent]">
-                    {selectedMember.playerName} - Full Details
-                  </h2>
-                  <Button
-                    variant="outline"
-                    onClick={() => setSelectedMember(null)}
-                    className="flex items-center gap-2"
-                  >
-                    <XCircle className="h-4 w-4" />
-                    Close
-                  </Button>
-                </div>
-              </div>
-              <div className="p-6">
-                <div className="grid grid-cols-1 lg:grid-cols-2 gap-6">
-                  {/* Contact Information */}
-                  <div className="space-y-4">
-                    <h3 className="font-semibold text-[--color-accent] flex items-center gap-2">
-                      <Users className="h-4 w-4" />
-                      Contact Information
-                    </h3>
-                    <div className="space-y-3 pl-6">
-                      <div className="flex items-center gap-3">
-                        <Users className="h-4 w-4 text-gray-400" />
-                        <div>
-                          <p className="font-medium">{selectedMember.parentName}</p>
-                          <p className="text-xs text-gray-500">Parent/Guardian</p>
-                        </div>
-                      </div>
-                      <div className="flex items-center gap-3">
-                        <Mail className="h-4 w-4 text-gray-400" />
-                        <div>
-                          <p className="font-medium">{selectedMember.parentEmail}</p>
-                          <p className="text-xs text-gray-500">Primary Email</p>
-                        </div>
-                      </div>
-                      <div className="flex items-center gap-3">
-                        <Phone className="h-4 w-4 text-gray-400" />
-                        <div>
-                          <p className="font-medium">{selectedMember.parentPhone}</p>
-                          <p className="text-xs text-gray-500">Primary Phone</p>
-=======
             <div className="bg-white rounded-lg border">
               {filteredMembers.map((member, index) => {
                 const registrationDate = member.joinDate ? new Date(member.joinDate) : null;
@@ -478,118 +358,10 @@
                           ) : (
                             <ChevronRight className="h-4 w-4 text-gray-400" />
                           )}
->>>>>>> e68c438c
                         </div>
                       </div>
                     </div>
 
-<<<<<<< HEAD
-                  {/* Emergency Contact */}
-                  <div className="space-y-4">
-                    <h3 className="font-semibold text-[--color-accent] flex items-center gap-2">
-                      <Shield className="h-4 w-4" />
-                      Emergency Contact
-                    </h3>
-                    <div className="space-y-3 pl-6">
-                      <div className="flex items-center gap-3">
-                        <Users className="h-4 w-4 text-gray-400" />
-                        <div>
-                          <p className={`font-medium ${!selectedMember.emergencyContact ? 'text-gray-400' : ''}`}>
-                            {selectedMember.emergencyContact || 'Not provided'}
-                          </p>
-                          <p className="text-xs text-gray-500">Emergency Contact</p>
-                        </div>
-                      </div>
-                      <div className="flex items-center gap-3">
-                        <Phone className="h-4 w-4 text-gray-400" />
-                        <div>
-                          <p className={`font-medium ${!selectedMember.emergencyPhone ? 'text-gray-400' : ''}`}>
-                            {selectedMember.emergencyPhone || 'Not provided'}
-                          </p>
-                          <p className="text-xs text-gray-500">Emergency Phone</p>
-                        </div>
-                      </div>
-                    </div>
-                  </div>
-
-                  {/* Interests & Preferences */}
-                  <div className="space-y-4">
-                    <h3 className="font-semibold text-[--color-accent] flex items-center gap-2">
-                      <Heart className="h-4 w-4" />
-                      Interests & Preferences
-                    </h3>
-                    <div className="space-y-2 pl-6">
-                      <div className="flex justify-between text-sm">
-                        <span>Provincial Interest:</span>
-                        <span className={selectedMember.provincialInterest?.toLowerCase() === 'yes' ? 'text-green-600' : 'text-gray-500'}>
-                          {selectedMember.provincialInterest || 'Not specified'}
-                        </span>
-                      </div>
-                      <div className="flex justify-between text-sm">
-                        <span>Volunteer Interest:</span>
-                        <span className={selectedMember.volunteerInterest?.toLowerCase() === 'yes' ? 'text-green-600' : 'text-gray-500'}>
-                          {selectedMember.volunteerInterest || 'Not specified'}
-                        </span>
-                      </div>
-                      <div className="flex justify-between text-sm">
-                        <span>Newsletter:</span>
-                        <span className={selectedMember.newsletter ? 'text-green-600' : 'text-gray-500'}>
-                          {selectedMember.newsletter ? 'Subscribed' : 'Not subscribed'}
-                        </span>
-                      </div>
-                      {selectedMember.hearAboutUs && (
-                        <div className="pt-2">
-                          <p className="text-xs text-gray-500 mb-1">How they heard about us:</p>
-                          <p className="text-sm">{selectedMember.hearAboutUs}</p>
-                        </div>
-                      )}
-                    </div>
-                  </div>
-
-                  {/* Medical & Consent */}
-                  <div className="space-y-4">
-                    <h3 className="font-semibold text-[--color-accent] flex items-center gap-2">
-                      <Shield className="h-4 w-4" />
-                      Medical & Consent
-                    </h3>
-                    <div className="space-y-3 pl-6">
-                      {selectedMember.medicalInfo && (
-                        <div className="bg-yellow-50 border border-yellow-200 rounded-md p-3">
-                          <p className="text-xs text-yellow-700 font-medium mb-1 flex items-center gap-1">
-                            <AlertTriangle className="h-3 w-3" />
-                            Medical Information:
-                          </p>
-                          <p className="text-sm text-yellow-800">{selectedMember.medicalInfo}</p>
-                        </div>
-                      )}
-                      <div className="space-y-2">
-                        <div className="flex items-center justify-between">
-                          <span className="text-sm">General Consent:</span>
-                          <span className={`inline-flex items-center gap-1 text-xs font-medium ${
-                            selectedMember.consent ? 'text-green-600' : 'text-red-600'
-                          }`}>
-                            {selectedMember.consent ? <CheckCircle className="h-3 w-3" /> : <XCircle className="h-3 w-3" />}
-                            {selectedMember.consent ? 'Yes' : 'No'}
-                          </span>
-                        </div>
-                        <div className="flex items-center justify-between">
-                          <span className="text-sm">Photo Consent:</span>
-                          <span className={`inline-flex items-center gap-1 text-xs font-medium ${
-                            selectedMember.photoConsent ? 'text-green-600' : 'text-red-600'
-                          }`}>
-                            {selectedMember.photoConsent ? <CheckCircle className="h-3 w-3" /> : <XCircle className="h-3 w-3" />}
-                            {selectedMember.photoConsent ? 'Yes' : 'No'}
-                          </span>
-                        </div>
-                        <div className="flex items-center justify-between">
-                          <span className="text-sm">Values Acknowledgment:</span>
-                          <span className={`inline-flex items-center gap-1 text-xs font-medium ${
-                            selectedMember.valuesAcknowledgment ? 'text-green-600' : 'text-red-600'
-                          }`}>
-                            {selectedMember.valuesAcknowledgment ? <CheckCircle className="h-3 w-3" /> : <XCircle className="h-3 w-3" />}
-                            {selectedMember.valuesAcknowledgment ? 'Yes' : 'No'}
-                          </span>
-=======
                     {/* Expanded Content - Only visible when expanded */}
                     {isExpanded && (
                       <div className="bg-gray-50 border-t border-gray-200">
@@ -764,24 +536,16 @@
                               </div>
                             </div>
                           </div>
->>>>>>> e68c438c
                         </div>
                       </div>
                     )}
                   </div>
-<<<<<<< HEAD
-                </div>
-              </div>
-            </div>
-          </div>
-        )}
-=======
                 );
               })}
             </div>
           )}
         </div>
->>>>>>> e68c438c
+
       </div>
 
       {/* Quick Add Student Form Modal */}
